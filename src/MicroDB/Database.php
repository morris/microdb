<?php

namespace MicroDB;

/**
 * A file-based JSON object database
 */
class Database {

	/**
	 * Constructor
	 * @param $path
	 * @param int $mode
	 */
	function __construct( $path, $mode = 0644 ) {

		$path = (string) $path;

		if ( substr($path, -1) != '/' ) {
			$path .= '/';
		}

		$this->path = $path;
		$this->mode = $mode;

		@mkdir( $this->path, $this->mode, true );

	}

	/**
	 * Create an item with auto incrementing id
	 * @param array $data
	 * @return
	 * @throws \Exception
	 */
	function create($data = array()) {

		$self = $this;

		return $this->synchronized( '_auto', function() use ($self, $data) {

			$next = 1;

			if ( $self->exists( '_auto' ) ) {

				$next = $self->load( '_auto', 'next' );

			}

			$self->save( '_auto', array('next' => $next + 1) );
			$self->save( $next, $data );

			return $next;

		});

	}

	/**
	 * Save data to database
	 * @param $id
	 * @param $data
	 * @return
	 * @throws \Exception
	 */
	function save($id, $data) {

		$self = $this;
		$event = new Event($this, $id, $data);

		return $this->synchronized( $id, function() use ($self, $event) {

			$self->triggerId('beforeSave', $event);

			$self->put($this->path . $event->id, json_encode($event->data));

			$self->triggerId('saved', $event);

		});

	}

	/**
	 * Load data from database
	 * @param $id
	 * @param null $key
	 * @return array|mixed|null
	 */
	function load($id, $key = null) {
		if(is_array($id)) {
			$results = array();
			foreach($id as $i) {
				$results[$i] = $this->load($i);
			}
			return $results;
		}

		if(!$this->validId($id))
			return null;

		$event = new Event($this, $id);

		$this->triggerId('beforeLoad', $event);

		$event->data = json_decode($this->get($this->path . $event->id), true);

		$this->triggerId('loaded', $event);

		if(isset($key))
			return @$event->data[$key];
		return $event->data;
	}

	/**
	 * Delete data from database
	 * @param $id
	 * @return array
	 * @throws \Exception
	 */
	function delete($id) {
		if(is_array($id)) {
			$results = array();
			foreach($id as $i) {
				$results[$i] = $this->delete($i);
			}
			return $results;
		}

		$self = $this;
		$event = new Event($this, $id);
		return $this->synchronized($id, function() use ($self, $event) {
			$self->triggerId('beforeDelete', $event);

			$self->erase($this->path . $event->id);

			$self->triggerId('deleted', $event);
		});
	}

	/**
	 * Find data matching key-value map or callback
	 * @param array $where
	 * @param bool $first
	 * @return array
	 */
	function find($where = array(), $first = false) {
		$results = array();

		if(!is_string($where) && is_callable($where)) {
			$this->eachId(function($id) use (&$results, $where, $first) {
				$data = $this->load($id);
				if($where($data)) {
					if($first) {
						$results = $data;
						return true;
					}
					$results[$id] = $data;
				}
			});
		} else {
			$this->eachId(function($id) use (&$results, $where, $first) {
				$match = true;
				$data = $this->load($id);
				foreach($where as $key => $value) {
					if(@$data[$key] !== $value) {
						$match = false;
						break;
					}
				}
				if($match) {
					if($first) {
						$results = $data;
						return true;
					}
					$results[$id] = $data;
				}
			});
		}

		return $results;
	}

	/**
	 * Find first item key-value map or callback
	 * @param null $where
	 * @return array
	 */
	function first($where = null) {
		return $this->find($where, true);
	}

	/**
<<<<<<< HEAD
	 * Checks whether an id exists
=======
	 * Checks wether an id exists
	 * @param $id
	 * @return bool
>>>>>>> 320cee5e
	 */
	function exists($id) {
		return is_file($this->path.$id);
	}

	/**
	 * Triggers "repair" event.
	 * On this event, applications should repair inconsistencies in the
	 * database, e.g. rebuild indices.
	 */
	function repair() {
		$this->trigger('repair');
	}

	/**
	 * Call a function for each id in the database
	 * @param $func
	 */
	function eachId($func) {
		$res = opendir($this->path);

		while(($id = readdir($res)) !== false) {
			if($id == "." || $id == ".." || $id{0} == '_')
				continue;

			if ( $func($id) )
				return;
		}
	}

	/**
	 * Trigger an event only if id is not hidden
	 * @param $type
	 * @param $event
	 * @return $this
	 */
	protected function triggerId($type, $event) {
		if(is_object($event) && !$this->hidden($event->id))
			call_user_func_array(array($this, 'trigger'), func_get_args());
		return $this;
	}

	/**
	 * Is this id hidden, i.e. no events should be triggered?
	 * Hidden ids start with an underscore
	 */
	function hidden($id) {
		return $id{0} == '_';
	}

	/**
	 * Check if id is valid
	 */
	function validId($id) {
		$id = (string)$id;
		return $id !== '.' && $id !== '..' && preg_match('#^[^/?*:;{}\\\\]+$#', $id);
	}

	// SYNCHRONIZATION

	/**
	 * Call a function in a mutually exclusive way, locking on files
	 * A process will only block other processes and never block itself,
	 * so you can safely nest synchronized operations.
	 * @param $locks
	 * @param $func
	 * @return
	 * @throws \Exception
	 */
	function synchronized( $locks, $func ) {

		if(!is_array( $locks )) {
			$locks = array( $locks );
		}

		// remove already acquired locks
		$acquire = array();
		foreach( $locks as $lock ) {

			if( !isset( $this->locks[$lock] ) ) {

				$acquire[] = $lock;

			}

		}
		$locks = $acquire;

		array_unique( $locks );

		$handles = array();

		try {

			// acquire each lock
			foreach($locks as $lock) {

				$file = $this->path . '_' . $lock . '_lock';
				$handle = fopen( $file, 'w' );

				if($handle && flock($handle, LOCK_EX)) {

					$this->locks[$lock] = true;
					$handles[$lock] = $handle;

				} else {

					throw new \Exception('Unable to synchronize over '.$lock);

				}

			}

			$return = $func();

			// release
			foreach($locks as $lock) {

				unset($this->locks[$lock]);

				if(isset($handles[$lock])) {

					flock( $handles[$lock], LOCK_UN );
					fclose( $handles[$lock] );

				}

			}

			return $return;

		} catch(\Exception $e) {

			// release
			foreach($locks as $lock) {

				unset($this->locks[$lock]);

				if(isset($handles[$lock])) {

					flock( $handles[$lock], LOCK_UN );
					fclose( $handles[$lock] );

				}

			}

			throw $e;
		}

	}

	/**
	 * Set of acquired locks
	 */
	public $locks = array();

	// IO

	/**
	 * Put file contents
	 * @param $file
	 * @param $data
	 * @param bool $mode
	 * @return bool|void
	 */
	protected function put($file, $data, $mode = false) {
		// don't overwrite if unchanged, just touch
		if(is_file($file) && file_get_contents($file) === $data) {
			touch($file);
			chmod($file, $this->mode);
			return;
		}

		file_put_contents($file, $data);
		chmod($file, $this->mode);
		return true;
	}

	/**
	 * Get file contents
	 * @param $file
	 * @return null|string
	 */
	protected function get($file) {
		if(!is_file($file))
			return null;
		return file_get_contents($file);
	}

	/**
	 * Remove file from filesystem
	 * @param $file
	 * @return bool
	 */
	protected function erase($file) {
		return unlink($file);
	}

	/**
	 * Get data path
	 * @return string
	 */
	function getPath() {
		return $this->path;
	}

	/**
	 * Directory where data files are stored
	 */
	protected $path;

	/**
	 * Mode for created files
	 */
	protected $mode;

	// EVENTS

	/**
	 * Bind a handler to an event, with given priority.
	 * Higher priority handlers will be executed earlier.
	 * @param string|array Event keys
	 * @param callable Handler
	 * @param number Priority of handler
	 * @return $this
	 */
	function on($event, $handler, $priority = 0) {
		$events = $this->splitEvents($event);

		foreach ($events as $event) {
			if (!is_callable($handler)) {
				throw new \InvalidArgumentException('Handler must be callable');
			}

			if (!isset($this->handlers[$event])) {
				$this->handlers[$event] = array();
			}

			if (!isset($this->handlers[$event][$priority])) {
				$this->handlers[$event][$priority] = array();

				// keep handlers sorted by priority
				krsort($this->handlers[$event]);
			}

			$this->handlers[$event][$priority][] = $handler;
		}

		return $this;
	}

	/**
	 * Unbind a handler on one, multiple or all events
	 * @param string|array Event keys, comma separated
	 * @param callable Handler
	 * @return $this
	 */
	function off($event, $handler = null) {
		if(!is_string($event) && is_callable($event)) {
			$handler = $event;
			$event = array_keys($this->handlers);
		}

		$events = $this->splitEvents($event);

		foreach ($events as $event) {
			foreach ($this->handlers[$event] as $priority => $handlers) {
				foreach ($handlers as $i => $h) {
					if (!isset($handler) || $handler === $h) {
						unset($this->handlers[$event][$priority][$i]);
					}
				}
			}
		}

		return $this;
	}

	/**
	 * Trigger one or more events with given arguments
	 * @param string|array Event keys, whitespace/comma separated
	 * @param mixed Optional arguments
	 * @return $this
	 */
	function trigger($event, $args = null) {
		$args = func_get_args();
		array_shift($args);
		$args[] = $event;

		if (isset($this->handlers[$event])) {
			foreach ($this->handlers[$event] as $priority => $handlers) {
				foreach ($handlers as $handler) {
					call_user_func_array($handler, $args);
				}
			}
		}

		return $this;
	}

	/**
	 * Split event keys by whitespace and/or comma
	 */
	protected function splitEvents($events) {
		if(is_array($events))
			return $events;

		return preg_split('([\s,]+)', $events);
	}

	/**
	 * Map of event handlers
	 */
	protected $handlers = array();
}<|MERGE_RESOLUTION|>--- conflicted
+++ resolved
@@ -9,8 +9,6 @@
 
 	/**
 	 * Constructor
-	 * @param $path
-	 * @param int $mode
 	 */
 	function __construct( $path, $mode = 0644 ) {
 
@@ -29,9 +27,6 @@
 
 	/**
 	 * Create an item with auto incrementing id
-	 * @param array $data
-	 * @return
-	 * @throws \Exception
 	 */
 	function create($data = array()) {
 
@@ -58,10 +53,6 @@
 
 	/**
 	 * Save data to database
-	 * @param $id
-	 * @param $data
-	 * @return
-	 * @throws \Exception
 	 */
 	function save($id, $data) {
 
@@ -82,9 +73,6 @@
 
 	/**
 	 * Load data from database
-	 * @param $id
-	 * @param null $key
-	 * @return array|mixed|null
 	 */
 	function load($id, $key = null) {
 		if(is_array($id)) {
@@ -113,9 +101,6 @@
 
 	/**
 	 * Delete data from database
-	 * @param $id
-	 * @return array
-	 * @throws \Exception
 	 */
 	function delete($id) {
 		if(is_array($id)) {
@@ -139,9 +124,6 @@
 
 	/**
 	 * Find data matching key-value map or callback
-	 * @param array $where
-	 * @param bool $first
-	 * @return array
 	 */
 	function find($where = array(), $first = false) {
 		$results = array();
@@ -182,21 +164,13 @@
 
 	/**
 	 * Find first item key-value map or callback
-	 * @param null $where
-	 * @return array
 	 */
 	function first($where = null) {
 		return $this->find($where, true);
 	}
 
 	/**
-<<<<<<< HEAD
-	 * Checks whether an id exists
-=======
 	 * Checks wether an id exists
-	 * @param $id
-	 * @return bool
->>>>>>> 320cee5e
 	 */
 	function exists($id) {
 		return is_file($this->path.$id);
@@ -213,7 +187,6 @@
 
 	/**
 	 * Call a function for each id in the database
-	 * @param $func
 	 */
 	function eachId($func) {
 		$res = opendir($this->path);
@@ -229,9 +202,6 @@
 
 	/**
 	 * Trigger an event only if id is not hidden
-	 * @param $type
-	 * @param $event
-	 * @return $this
 	 */
 	protected function triggerId($type, $event) {
 		if(is_object($event) && !$this->hidden($event->id))
@@ -261,10 +231,6 @@
 	 * Call a function in a mutually exclusive way, locking on files
 	 * A process will only block other processes and never block itself,
 	 * so you can safely nest synchronized operations.
-	 * @param $locks
-	 * @param $func
-	 * @return
-	 * @throws \Exception
 	 */
 	function synchronized( $locks, $func ) {
 
@@ -358,10 +324,6 @@
 
 	/**
 	 * Put file contents
-	 * @param $file
-	 * @param $data
-	 * @param bool $mode
-	 * @return bool|void
 	 */
 	protected function put($file, $data, $mode = false) {
 		// don't overwrite if unchanged, just touch
@@ -378,8 +340,6 @@
 
 	/**
 	 * Get file contents
-	 * @param $file
-	 * @return null|string
 	 */
 	protected function get($file) {
 		if(!is_file($file))
@@ -389,8 +349,6 @@
 
 	/**
 	 * Remove file from filesystem
-	 * @param $file
-	 * @return bool
 	 */
 	protected function erase($file) {
 		return unlink($file);
@@ -398,7 +356,6 @@
 
 	/**
 	 * Get data path
-	 * @return string
 	 */
 	function getPath() {
 		return $this->path;
@@ -422,7 +379,6 @@
 	 * @param string|array Event keys
 	 * @param callable Handler
 	 * @param number Priority of handler
-	 * @return $this
 	 */
 	function on($event, $handler, $priority = 0) {
 		$events = $this->splitEvents($event);
@@ -453,7 +409,6 @@
 	 * Unbind a handler on one, multiple or all events
 	 * @param string|array Event keys, comma separated
 	 * @param callable Handler
-	 * @return $this
 	 */
 	function off($event, $handler = null) {
 		if(!is_string($event) && is_callable($event)) {
@@ -480,7 +435,6 @@
 	 * Trigger one or more events with given arguments
 	 * @param string|array Event keys, whitespace/comma separated
 	 * @param mixed Optional arguments
-	 * @return $this
 	 */
 	function trigger($event, $args = null) {
 		$args = func_get_args();
